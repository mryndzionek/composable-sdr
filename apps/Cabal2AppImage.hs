module Main where

import           Prelude               hiding (head, tail, (!!))

import           Data.List.Safe
import           Data.Maybe
import           Data.Set              (Set)
import qualified Data.Set              as S
import qualified Data.Text             as T
import qualified Data.Text.IO          as T
<<<<<<< HEAD
import           Data.Tree
=======

import           Control.Monad
import           Control.Monad.Extra   (unfoldM)
import           Control.Exception (try, IOException)
>>>>>>> 8ce7f0cf

import           System.Directory
import           System.FilePath.Posix
import           System.Process

appName :: String
appName = "soapy-sdr"

appDir :: String
appDir = appName ++ ".AppDir"

addApps :: [String]
addApps = ["helidecode"]

strip :: String -> IO ()
strip fp = do
  _ :: Either IOException () <- try (callProcess "strip" [fp])
  return ()

copyLib :: String -> String -> IO ()
copyLib src dest = do
  putStrLn $ "Copying " ++ src ++ " to " ++ dest
  let sd = takeDirectory src
  ls <- listDirectory sd
  let fn = T.pack $ takeFileName src
      s = (\a -> sd ++ "/" ++ a) <$> filter (T.isInfixOf fn . T.pack) ls
  mapM_ (\a -> callProcess "cp" ["-d", a, takeDirectory dest]) s

copy :: String -> String -> IO ()
copy src dst = callProcess "cp" [src, dst]

cleanUp :: [T.Text] -> [T.Text]
cleanUp =
  filter
    (\a ->
       let s = T.unpack a
        in isAbsolute s || not (null s))

ldd :: T.Text -> IO [T.Text]
ldd execName = do
  out <- T.pack <$> readProcess "ldd" [T.unpack execName] []
  let p = entry . T.split (== ' ') . T.strip <$> T.lines out
  return $ cleanUp $ fromJust <$> filter isJust p
  where
    entry ts = do
      name <- ts !! (1 :: Int)
      if name == "=>"
        then ts !! (2 :: Int)
        else Nothing

deps :: T.Text -> IO (Tree T.Text)
deps execName = unfoldTreeM_BF go execName
  where
    go n = do
      ts <- ldd n
      return (n, ts)

excludeList :: IO (Set T.Text)
excludeList = do
  el <- fmap T.strip . T.lines . T.pack <$> readFile "excludelist.txt"
  return $
    S.fromList $
    fromJust . head . T.splitOn " " <$>
    filter (not . (\a -> T.isPrefixOf "#" a || T.null a)) el

additionalLibs :: IO [T.Text]
additionalLibs = do
<<<<<<< HEAD
  l1 <- T.pack <$> readProcess "locate" ["librtlsdr.so"] []
  l2 <- T.pack <$> readProcess "locate" ["librtlsdrSupport.so"] []
  return . cleanUp $ fmap T.strip (T.lines l1 ++ T.lines l2)
=======
  let libs =
        [ "librtlsdr.so"
        , "librtlsdrSupport.so"
        , "libsdrplay_api.so"
        , "libsdrPlaySupport.so"
        ]
      locate n = T.pack <$> readProcess "locate" [n] []
  ls <- fmap T.lines <$> mapM locate libs
  return . S.fromList $ cleanUp $ T.strip <$> concat ls
>>>>>>> 8ce7f0cf

desktopFile :: IO ()
desktopFile = do
  writeFile (appDir ++ "/" ++ appName ++ ".desktop") $
    unlines
      [ "[Desktop Entry]"
      , "Type=Application"
      , "Name=Soapy SDR"
      , "Comment=I/Q recorder and processor using SoapySDR as backend"
      , "Exec=" ++ appName
      , "Icon=" ++ appName
      , "Categories=Utility;"
      , "Terminal=true"
      ]
  copy (appName ++ ".png") (appDir ++ "/" ++ appName ++ ".png")

appRunFile :: Set T.Text -> IO ()
appRunFile ls = do
  let dirs = S.map (T.pack . takeDirectory . T.unpack) ls
      md = S.elemAt 0 $ S.filter (T.isInfixOf "modules") dirs
      p =
        T.concat $
        intersperse ":" $ S.toList $ S.map ("${HERE}" `T.append`) dirs
  f <- T.replace "%libs%" p <$> T.readFile "AppRun"
  T.writeFile
    (appDir ++ "/AppRun")
    (T.replace "%modules%" ("${HERE}" `T.append` md) f)
  callProcess "chmod" ["+x", appDir ++ "/AppRun"]

prune :: Set T.Text -> Tree T.Text -> Tree T.Text
prune e t = unfoldTree build t
  where
    build t' =
      let xs =
            filter
              (\a ->
                 S.notMember (T.pack . takeFileName . T.unpack $ rootLabel a) e) $
            subForest t'
       in (rootLabel t', xs)

main :: IO ()
main = do
  hd <- getHomeDirectory
  ex <- excludeList
  ps <- deps (T.pack $ hd ++ "/.cabal/bin/" ++ appName)
  ads <- mapM deps $ fmap (T.pack . \n -> hd ++ "/.cabal/bin/" ++ n) addApps
  as <- additionalLibs >>= mapM deps
  let ts = fmap (prune ex) $ ps : as ++ ads
  mapM_ (putStrLn . drawTree . fmap T.unpack) ts
  let libs = S.fromList . concat $ fmap flatten ts
  print libs
  callProcess "rm" ["-Rf", appDir]
  createDirectory appDir
  createDirectory $ appDir ++ "/bin"
  mapM_
    (\n -> callProcess "cp" [hd ++ "/.cabal/bin/" ++ n, appDir ++ "/bin/" ++ n])
    (appName : addApps)
  mapM_ (strip . (\n -> appDir ++ "/bin/" ++ n)) (appName : addApps)
  mapM_
    (\fp ->
       createDirectoryIfMissing True $ appDir ++ takeDirectory (T.unpack fp))
    libs
  mapM_ (\fp -> copyLib (T.unpack fp) (appDir ++ T.unpack fp)) libs
  mapM_ (\fp -> strip $ appDir ++ T.unpack fp) libs
  desktopFile
  appRunFile libs<|MERGE_RESOLUTION|>--- conflicted
+++ resolved
@@ -8,14 +8,9 @@
 import qualified Data.Set              as S
 import qualified Data.Text             as T
 import qualified Data.Text.IO          as T
-<<<<<<< HEAD
 import           Data.Tree
-=======
 
-import           Control.Monad
-import           Control.Monad.Extra   (unfoldM)
 import           Control.Exception (try, IOException)
->>>>>>> 8ce7f0cf
 
 import           System.Directory
 import           System.FilePath.Posix
@@ -83,11 +78,6 @@
 
 additionalLibs :: IO [T.Text]
 additionalLibs = do
-<<<<<<< HEAD
-  l1 <- T.pack <$> readProcess "locate" ["librtlsdr.so"] []
-  l2 <- T.pack <$> readProcess "locate" ["librtlsdrSupport.so"] []
-  return . cleanUp $ fmap T.strip (T.lines l1 ++ T.lines l2)
-=======
   let libs =
         [ "librtlsdr.so"
         , "librtlsdrSupport.so"
@@ -96,8 +86,7 @@
         ]
       locate n = T.pack <$> readProcess "locate" [n] []
   ls <- fmap T.lines <$> mapM locate libs
-  return . S.fromList $ cleanUp $ T.strip <$> concat ls
->>>>>>> 8ce7f0cf
+  return $ cleanUp $ T.strip <$> concat ls
 
 desktopFile :: IO ()
 desktopFile = do
